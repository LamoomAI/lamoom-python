--- conflicted
+++ resolved
@@ -1,11 +1,6 @@
 [tool.poetry]
-<<<<<<< HEAD
 name = "lamoom"
 version = "0.1.29"
-=======
-name = "flow-prompt"
-version = "0.1.30"
->>>>>>> 66ea39fe
 description = ""
 authors = ["Lamoom Engineering Team <engineering@lamoom.com>"]
 readme = "README.md"
