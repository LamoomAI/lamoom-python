--- conflicted
+++ resolved
@@ -124,12 +124,6 @@
                     model=self.model, max_tokens=max_tokens, messages=messages
                 )
                 content = response.content[0].text
-<<<<<<< HEAD
-            
-            
-=======
-
->>>>>>> 570c81ce
             return ClaudeAIReponse(
                 message=Message(content=content, role="assistant"),
                 content=content,
