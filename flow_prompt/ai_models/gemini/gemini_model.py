from flow_prompt.ai_models.ai_model import AI_MODELS_PROVIDER, AIModel
import logging

from flow_prompt.responses import AIResponse
from decimal import Decimal
from enum import Enum
from flow_prompt import settings

import typing as t
from dataclasses import dataclass

from flow_prompt.ai_models.gemini.responses import GeminiAIResponse
from flow_prompt.ai_models.gemini.constants import FLASH, PRO
from flow_prompt.ai_models.utils import get_common_args
from openai.types.chat import ChatCompletionMessage as Message
from flow_prompt.responses import Prompt
from flow_prompt.settings import Secrets
from flow_prompt.exceptions import RetryableCustomError, ConnectionLostError
import google.generativeai as genai

logger = logging.getLogger(__name__)


C_128K = 127_000


class FamilyModel(Enum):
    flash = "Gemini 1.5 Flash"
    pro = "Gemini 1.5 Pro"


DEFAULT_PRICING = {
    "price_per_prompt_1k_tokens": Decimal(0.00035),
    "price_per_sample_1k_tokens": Decimal(0.00105),
}

GEMINI_AI_PRICING = {
    FamilyModel.flash.value: {
        C_128K: {
            "price_per_prompt_1k_tokens": Decimal(0.00035),
            "price_per_sample_1k_tokens": Decimal(0.00105),
        }
    },
    FamilyModel.pro.value: {
        C_128K: {
            "price_per_prompt_1k_tokens": Decimal(0.0035),
            "price_per_sample_1k_tokens": Decimal(0.0105),
        }
    },
}


@dataclass(kw_only=True)
class GeminiAIModel(AIModel):
    model_name: str
    model: genai.GenerativeModel = None
    api_key: str = None
    provider: AI_MODELS_PROVIDER = AI_MODELS_PROVIDER.GEMINI
    family: str = None

    def __post_init__(self):
        if FLASH in self.model_name:
            self.family = FamilyModel.flash.value
        elif PRO in self.model_name:
            self.family = FamilyModel.pro.value
        else:
            logger.warning(
                f"Unknown family for {self.model_name}. Please add it obviously. Setting as Gemini 1.5 Flash"
            )
            self.family = FamilyModel.flash.value

        logger.debug(f"Initialized GeminiAIModel: {self}")

        self.api_key = settings.AI_KEYS[self.provider]
        genai.configure(api_key=self.api_key)

        self.model = genai.GenerativeModel(self.model_name)

    def call(self, messages: t.List[dict], max_tokens: int, **kwargs) -> AIResponse:

        common_args = get_common_args(max_tokens)
        kwargs = {
            **{
                "messages": messages,
            },
            **common_args,
            **self.get_params(),
            **kwargs,
        }

        logger.debug(
            f"Calling {messages} with max_tokens {max_tokens} and kwargs {kwargs}"
        )

        stream_function = kwargs.get("stream_function")
        check_connection = kwargs.get("check_connection")
        stream_params = kwargs.get("stream_params")

        # Parse only prompt content due to gemini call specifics
        prompts = [obj["content"] for obj in messages if obj["role"] == "user"]

        content = ""

        try:
<<<<<<< HEAD
            if not kwargs.get('stream'):
=======
            if kwargs.get("stream"):
>>>>>>> 8875ffd5
                for prompt in prompts:
                    response = self.model.generate_content(prompt, stream=False)
                    content = response.text
            else:
                idx = 0
                for prompt in prompts:
                    if idx % 5 == 0:
                        if not check_connection(**stream_params):
                            raise ConnectionLostError("Connection was lost!")
                    response = self.model.generate_content(prompt, stream=True)
                    for chunk in response:
                        stream_function(chunk.text, **stream_params)
                        content += chunk.text
                    idx += 1

            return GeminiAIResponse(
                message=Message(content=content, role="assistant"),
                content=content,
                prompt=Prompt(
                    messages=kwargs.get("messages"),
                    functions=kwargs.get("tools"),
                    max_tokens=max_tokens,
                    temperature=kwargs.get("temperature"),
                    top_p=kwargs.get("top_p"),
                ),
            )

        except Exception as e:
            logger.exception("[GEMINIAI] failed to handle chat stream", exc_info=e)
            raise RetryableCustomError(f"Gemini AI call failed!")

    def name(self) -> str:
        return self.model_name

    @property
    def price_per_prompt_1k_tokens(self) -> Decimal:
        return GEMINI_AI_PRICING[self.family].get(self.max_tokens, DEFAULT_PRICING)[
            "price_per_prompt_1k_tokens"
        ]

    @property
    def price_per_sample_1k_tokens(self) -> Decimal:
        return GEMINI_AI_PRICING[self.family].get(self.max_tokens, DEFAULT_PRICING)[
            "price_per_sample_1k_tokens"
        ]

    def get_params(self) -> t.Dict[str, t.Any]:
        return {
            "api_key": self.api_key,
            "model": self.model_name,
            "max_tokens": self.max_tokens,
        }

    def get_metrics_data(self) -> t.Dict[str, t.Any]:
        return {
            "model": self.model_name,
            "max_tokens": self.max_tokens,
        }<|MERGE_RESOLUTION|>--- conflicted
+++ resolved
@@ -102,11 +102,7 @@
         content = ""
 
         try:
-<<<<<<< HEAD
             if not kwargs.get('stream'):
-=======
-            if kwargs.get("stream"):
->>>>>>> 8875ffd5
                 for prompt in prompts:
                     response = self.model.generate_content(prompt, stream=False)
                     content = response.text
