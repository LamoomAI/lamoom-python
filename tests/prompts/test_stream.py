--- conflicted
+++ resolved
@@ -28,25 +28,6 @@
     return behaviour.AIModelsBehaviour(
         attempts=[
             AttemptToCall(
-<<<<<<< HEAD
-=======
-                ai_model=OpenAIModel(
-                    model="gpt-3.5-turbo",
-                    max_tokens=C_128K,
-                    support_functions=True,
-                    should_verify_client_has_creds=False,
-                ),
-                weight=100,
-            ),
-        ]
-    )
-
-@fixture
-def azure_behaviour():
-    return behaviour.AIModelsBehaviour(
-        attempts=[
-            AttemptToCall(
->>>>>>> 8875ffd5
                 ai_model=AzureAIModel(
                     realm='westus',
                     deployment_id="gpt-4-turbo",
