
import pytest
import dotenv
dotenv.load_dotenv(dotenv.find_dotenv())

from lamoom.ai_models import behaviour
from lamoom.ai_models.attempt_to_call import AttemptToCall
from lamoom.ai_models.openai.azure_models import AzureAIModel
from lamoom.ai_models.openai.openai_models import C_128K, C_32K, OpenAIModel
from openai.types.chat.chat_completion import ChatCompletion
from lamoom.prompt.lamoom import Lamoom
from lamoom.prompt.prompt import Prompt

import logging


@pytest.fixture(autouse=True)
def set_log_level():
    logging.getLogger().setLevel(logging.DEBUG)

@pytest.fixture
def lamoom():
<<<<<<< HEAD
    return Lamoom(
        openai_key="123",
        azure_keys={"us-east-1": {"url": "https://us-east-1.api.azure.openai.org", "key": "123"}}
    )
=======
    return Lamoom()
>>>>>>> 29fec654

@pytest.fixture
def openai_gpt_4_behaviour():
    return behaviour.AIModelsBehaviour(
        attempts=[
            AttemptToCall(
                ai_model=OpenAIModel(
                    model="gpt-4-1106-preview",
                    max_tokens=C_128K,
                    support_functions=True,
                ),
                weight=100,
            ),
        ]
    )


@pytest.fixture
def azure_gpt_4_behaviour():
    return behaviour.AIModelsBehaviour(
        attempts=[
            AttemptToCall(
                ai_model=AzureAIModel(
                    realm='useast',
                    deployment_id="gpt-4o",
                    max_tokens=C_128K,
                    support_functions=True,
                ),
                weight=100,
            ),
        ]
    )


@pytest.fixture
def gpt_4_behaviour():
    return behaviour.AIModelsBehaviour(
        attempts=[
            AttemptToCall(
                ai_model=AzureAIModel(
                    realm='useast',
                    deployment_id='gpt-4o',
                    max_tokens=C_128K,
                ),
                weight=1,
            ),
            AttemptToCall(
                ai_model=OpenAIModel(
                    model="gpt-4-1106-preview",
                    max_tokens=C_128K,
                    support_functions=True,
                ),
                weight=100,
            ),
        ],
        fallback_attempt=AttemptToCall(
            ai_model=AzureAIModel(
                realm="useast",
                deployment_id="gpt-4o",
                max_tokens=C_32K,
                support_functions=True,
            ),
            weight=1,
        ),
    )

@pytest.fixture
def hello_world_prompt():
    prompt = Prompt(id='hello-world')
    prompt.add("I'm Lamoom, and I just broke up with my girlfriend, Python. She said I had too many 'undefined behaviors'. 🐍💔 ")
    prompt.add("""
I'm sorry to hear about your breakup with Python. It sounds like a challenging situation, 
especially with 'undefined behaviors' being a point of contention. Remember, in the world of programming and AI, 
every challenge is an opportunity to learn and grow. Maybe this is a chance for you to debug some issues 
and optimize your algorithms for future compatibility! If you have any specific programming or AI-related questions, 
feel free to ask.""", role='assistant')
    prompt.add("""
Maybe it's for the best. I was always complaining about her lack of Java in the mornings! :coffee:
""")
    return prompt
    

@pytest.fixture
def chat_completion_openai():
    return ChatCompletion(
        **{
            "id": "id",
            "choices": [
                {
                    "finish_reason": "stop",
                    "index": 0,
                    "message": {
                        "content": "Hey you!",
                        "role": "assistant",
                        "function_call": None,
                    },
                    "logprobs": None,
                }
            ],
            "created": 12345,
            "model": "gpt-4",
            "object": "chat.completion",
            "system_fingerprint": "dasdsas",
            "usage": {
                "completion_tokens": 10,
                "prompt_tokens": 20,
                "total_tokens": 30,
            },
        }
    )<|MERGE_RESOLUTION|>--- conflicted
+++ resolved
@@ -20,14 +20,10 @@
 
 @pytest.fixture
 def lamoom():
-<<<<<<< HEAD
     return Lamoom(
         openai_key="123",
         azure_keys={"us-east-1": {"url": "https://us-east-1.api.azure.openai.org", "key": "123"}}
     )
-=======
-    return Lamoom()
->>>>>>> 29fec654
 
 @pytest.fixture
 def openai_gpt_4_behaviour():
